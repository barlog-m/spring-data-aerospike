/*
 * Copyright 2015 the original author or authors.
 *
 * Licensed under the Apache License, Version 2.0 (the "License");
 * you may not use this file except in compliance with the License.
 * You may obtain a copy of the License at
 *
 *	  http://www.apache.org/licenses/LICENSE-2.0
 *
 * Unless required by applicable law or agreed to in writing, software
 * distributed under the License is distributed on an "AS IS" BASIS,
 * WITHOUT WARRANTIES OR CONDITIONS OF ANY KIND, either express or implied.
 * See the License for the specific language governing permissions and
 * limitations under the License.
 */
package org.springframework.data.aerospike.core;

import com.aerospike.client.*;
import com.aerospike.client.cluster.Node;
import com.aerospike.client.policy.GenerationPolicy;
import com.aerospike.client.policy.RecordExistsAction;
import com.aerospike.client.policy.ScanPolicy;
import com.aerospike.client.policy.WritePolicy;
import com.aerospike.client.query.*;
import com.aerospike.client.task.IndexTask;
import com.aerospike.helper.query.KeyRecordIterator;
import com.aerospike.helper.query.Qualifier;
import com.aerospike.helper.query.QueryEngine;
import lombok.extern.slf4j.Slf4j;
import org.slf4j.Logger;
import org.slf4j.LoggerFactory;
import org.springframework.beans.support.PropertyComparator;
import org.springframework.dao.DataAccessException;
import org.springframework.dao.InvalidDataAccessApiUsageException;
import org.springframework.dao.OptimisticLockingFailureException;
import org.springframework.data.aerospike.convert.AerospikeReadData;
import org.springframework.data.aerospike.convert.AerospikeWriteData;
import org.springframework.data.aerospike.convert.MappingAerospikeConverter;
import org.springframework.data.aerospike.mapping.AerospikeMappingContext;
import org.springframework.data.aerospike.mapping.AerospikePersistentEntity;
import org.springframework.data.aerospike.mapping.AerospikePersistentProperty;
import org.springframework.data.aerospike.mapping.BasicAerospikePersistentEntity;
import org.springframework.data.aerospike.repository.query.AerospikeQueryCreator;
import org.springframework.data.aerospike.repository.query.Query;
import org.springframework.data.domain.Sort;
import org.springframework.data.domain.Sort.Direction;
import org.springframework.data.domain.Sort.Order;
import org.springframework.data.keyvalue.core.IterableConverter;
import org.springframework.data.mapping.PersistentPropertyAccessor;
import org.springframework.data.mapping.context.MappingContext;
import org.springframework.data.mapping.model.ConvertingPropertyAccessor;
import org.springframework.data.util.CloseableIterator;
import org.springframework.util.Assert;
import org.springframework.util.ClassUtils;
import org.springframework.util.comparator.CompoundComparator;

<<<<<<< HEAD
import com.aerospike.client.AerospikeClient;
import com.aerospike.client.AerospikeException;
import com.aerospike.client.Bin;
import com.aerospike.client.Info;
import com.aerospike.client.Key;
import com.aerospike.client.Operation;
import com.aerospike.client.Record;
import com.aerospike.client.Value;
import com.aerospike.client.cluster.Node;
import com.aerospike.client.policy.RecordExistsAction;
import com.aerospike.client.policy.WritePolicy;
import com.aerospike.client.query.Filter;
import com.aerospike.client.query.IndexType;
import com.aerospike.client.query.KeyRecord;
import com.aerospike.client.query.ResultSet;
import com.aerospike.client.query.Statement;
import com.aerospike.client.task.IndexTask;
import com.aerospike.helper.query.KeyRecordIterator;
import com.aerospike.helper.query.Qualifier;
import com.aerospike.helper.query.QueryEngine;
=======
import java.io.IOException;
import java.io.Serializable;
import java.util.*;
import java.util.concurrent.atomic.AtomicLong;
import java.util.function.Supplier;
import java.util.stream.Collectors;
import java.util.stream.IntStream;
>>>>>>> 4658bab9

/**
 * Primary implementation of {@link AerospikeOperations}.
 * 
 * @author Oliver Gierke
 * @author Peter Milne
 */
@Slf4j
public class AerospikeTemplate implements AerospikeOperations {

	private final MappingContext<BasicAerospikePersistentEntity<?>, AerospikePersistentProperty> mappingContext;
	private final AerospikeClient client;
	private final MappingAerospikeConverter converter;
	private final String namespace;
	private final QueryEngine queryEngine;

	private AerospikeExceptionTranslator exceptionTranslator;

	/**
	 * Creates a new {@link AerospikeTemplate} for the given
	 * {@link AerospikeClient}.
	 * 
	 * @param converter
	 * @param mappingContext
	 * @param exceptionTranslator
	 * @param client must not be {@literal null}.
	 */
	public AerospikeTemplate(AerospikeClient client, String namespace, MappingAerospikeConverter converter,
							 AerospikeMappingContext mappingContext,
							 AerospikeExceptionTranslator exceptionTranslator) {
		Assert.notNull(client, "Aerospike client must not be null!");
		Assert.notNull(namespace, "Namespace cannot be null");
		Assert.hasLength(namespace, "Namespace cannot be empty");

		this.client = client;
		this.converter = converter;
		this.exceptionTranslator = exceptionTranslator;
		this.namespace = namespace;
		this.mappingContext = mappingContext;

		this.queryEngine = new QueryEngine(this.client);

		loggerSetup();
	}

	private void loggerSetup() {
		final Logger log = LoggerFactory.getLogger(AerospikeQueryCreator.class);
		com.aerospike.client.Log
				.setCallback(new com.aerospike.client.Log.Callback() {

					@Override
					public void log(com.aerospike.client.Log.Level level,
							String message) {
						switch (level) {
						case INFO:
							log.info("AS: {}", message);
							break;
						case DEBUG:
							log.debug("AS: {}", message);
							break;
						case ERROR:
							log.error("AS: {}", message);
							break;
						case WARN:
							log.warn("AS: {}", message);
							break;
						}

					}
				});
	}

	@Override
	public <T> void createIndex(Class<T> domainType, String indexName,
								String binName, IndexType indexType) {
		try {
			String setName = getSetName(domainType);
			IndexTask task = client.createIndex(null, this.namespace,
					setName, indexName, binName, indexType);
			if (task != null) {
				task.waitTillComplete();
			}
		} catch (AerospikeException e) {
			DataAccessException translatedException = exceptionTranslator.translateExceptionIfPossible(e);
			throw translatedException == null ? e : translatedException;
		}
	}

	@Override
	public <T> void deleteIndex(Class<T> domainType, String indexName) {
		try {
			String setName = getSetName(domainType);
			IndexTask task = client.dropIndex(null, this.namespace, setName, indexName);
			if (task != null) {
				task.waitTillComplete();
			}
		} catch (AerospikeException e) {
			DataAccessException translatedException = exceptionTranslator.translateExceptionIfPossible(e);
			throw translatedException == null ? e : translatedException;
		}
	}

	@Override
	public boolean indexExists(String indexName) {
		//TODO: should be moved to aerospike-client
		try {
			Node[] nodes = client.getNodes();
			if (nodes.length == 0) {
				throw new AerospikeException.InvalidNode();
			}
			Node node = nodes[0];
			String response = Info.request(node, "sindex/" + namespace + '/' + indexName);
			return !response.startsWith("FAIL:201");
		} catch (AerospikeException e) {
			DataAccessException translatedException = exceptionTranslator.translateExceptionIfPossible(e);
			throw translatedException == null ? e : translatedException;
		}
	}

	@Override
	public void save(Object document) {
		Assert.notNull(document, "Object to insert must not be null!");

		AerospikePersistentEntity<?> entity = mappingContext.getPersistentEntity(document.getClass());

		if (entity.hasVersionProperty()) {
			doPersistWithCas(document, entity);
		} else {
			WritePolicyBuilder builder = WritePolicyBuilder.builder(this.client.writePolicyDefault)
					.sendKey(true)
					.recordExistsAction(RecordExistsAction.UPDATE);
			doPersist(document, builder);
		}
	}

	@Override
	public void persist(Object document, WritePolicy policy) {
		Assert.notNull(document, "Document must not be null!");
		Assert.notNull(policy, "Policy must not be null!");

		try {
			AerospikeWriteData data = AerospikeWriteData.forWrite();
			converter.write(document, data);

			Key key = data.getKey();
			Bin[] bins = data.getBinsAsArray();

			client.put(policy, key, bins);
		} catch (AerospikeException e) {
			DataAccessException translatedException = exceptionTranslator.translateExceptionIfPossible(e);
			throw translatedException == null ? e : translatedException;
		}
	}

	public <T> void insertAll(Collection<? extends T> documents) {
		Assert.notNull(documents, "Documents must not be null!");
		documents.stream().filter(Objects::nonNull).forEach(this::insert);
	}

	@Override
	public void insert(Object document) {
		Assert.notNull(document, "Document must not be null!");

		WritePolicyBuilder writePolicyBuilder = WritePolicyBuilder.builder(this.client.writePolicyDefault)
				.sendKey(true)
				.recordExistsAction(RecordExistsAction.CREATE_ONLY);

		doPersist(document, writePolicyBuilder);
	}

	@Override
	public void update(Object document) {
		Assert.notNull(document, "Document must not be null!");

		WritePolicyBuilder writePolicyBuilder = WritePolicyBuilder.builder(this.client.writePolicyDefault)
				.sendKey(true)
				.recordExistsAction(RecordExistsAction.UPDATE_ONLY);

		doPersist(document, writePolicyBuilder);
	}

	@Override
	public void delete(Class<?> type) {
		try {
<<<<<<< HEAD
			client.truncate(null, getNamespace(), type.getSimpleName(), null);
=======
			ScanPolicy scanPolicy = new ScanPolicy();
			scanPolicy.includeBinData = false;
			final AtomicLong count = new AtomicLong();
			client.scanAll(scanPolicy, namespace, type.getSimpleName(),
					new ScanCallback() {

						@Override
						public void scanCallback(Key key, Record record)
								throws AerospikeException {

							if (client.delete(null, key))
								count.addAndGet(1);
							/*
							 * after 10,000 records delete, return print the
							 * count.
							 */
							if (count.get() % 10000 == 0) {
								log.trace("Deleted {}", count.get());
							}

						}
					}, new String[] {});
			log.debug("Deleted {} records from set {}", count, type.getSimpleName());
>>>>>>> 4658bab9
		}
		catch (AerospikeException o_O) {
			DataAccessException translatedException = exceptionTranslator
					.translateExceptionIfPossible(o_O);
			throw translatedException == null ? o_O : translatedException;
		}
	}

	@Override
	public boolean delete(Serializable id, Class<?> type) {
		Assert.notNull(id, "Id must not be null!");
		Assert.notNull(type, "Type must not be null!");
		try {
			AerospikePersistentEntity<?> entity = mappingContext.getPersistentEntity(type);
			Key key = getKey(id, entity);

			return this.client.delete(null, key);
		} catch (AerospikeException e) {
			DataAccessException translatedException = exceptionTranslator.translateExceptionIfPossible(e);
			throw translatedException == null ? e : translatedException;
		}
	}

	@Override
	public boolean delete(Object objectToDelete) {
		Assert.notNull(objectToDelete, "Object to delete must not be null!");
		try {
			AerospikeWriteData data = AerospikeWriteData.forWrite();
			converter.write(objectToDelete, data);

			return this.client.delete(null, data.getKey());
		} catch (AerospikeException e) {
			DataAccessException translatedException = exceptionTranslator.translateExceptionIfPossible(e);
			throw translatedException == null ? e : translatedException;
		}
	}

	@Override
	public boolean exists(Serializable id, Class<?> type) {
		Assert.notNull(id, "Id must not be null!");
		Assert.notNull(type, "Type must not be null!");
		try {
			AerospikePersistentEntity<?> entity = mappingContext.getPersistentEntity(type);
			Key key = getKey(id, entity);

			Record record = this.client.operate(null, key, Operation.getHeader());
			return record != null;
		} catch (AerospikeException e) {
			DataAccessException translatedException = exceptionTranslator.translateExceptionIfPossible(e);
			throw translatedException == null ? e : translatedException;
		}
	}

	@Override
	public <T> List<T> findAll(final Class<T> type) {

		// TODO returning a list is dangerous because
		// the list is unbounded and could contain billions of elements
		// we need to find another solution
		final List<T> scanList = new ArrayList<T>();
		Iterable<T> results = findAllUsingQuery(type, null, (Qualifier[])null);
		Iterator<T> iterator = results.iterator();
		try {
			while (iterator.hasNext()) {
				scanList.add(iterator.next());
			}
		}
		finally {
			((EntityIterator<T>) iterator).close();
		}
		return scanList;
	}

	@Override
	public <T> T findById(Serializable id, Class<T> type) {
		Assert.notNull(id, "Id must not be null!");
		Assert.notNull(type, "Type must not be null!");
		try {
			AerospikePersistentEntity<?> entity = mappingContext.getPersistentEntity(type);
			Key key = getKey(id, entity);

			Record record;
			if (entity.isTouchOnRead()) {
				Assert.state(!entity.hasExpirationProperty(), "Touch on read is not supported for expiration property");
				record = getAndTouch(key, entity.getExpiration());
			} else {
				record = this.client.get(null, key);
			}

			return mapToEntity(key, type, record);
		}
		catch (AerospikeException e) {
			//touch operation returns error if key not found
			if (e.getResultCode() == ResultCode.KEY_NOT_FOUND_ERROR) {
				return null;
			}

			DataAccessException translatedException = exceptionTranslator.translateExceptionIfPossible(e);
			throw translatedException == null ? e : translatedException;
		}
	}

	private Record getAndTouch(Key key, int expiration) {
		WritePolicy writePolicy = new WritePolicy(client.writePolicyDefault);
		writePolicy.expiration = expiration;

		return this.client.operate(writePolicy, key, Operation.touch(), Operation.get());
	}

	@Override
	public <T> List<T> findByIds(Collection<?> ids, Class<T> type) {
		Assert.notNull(ids, "List of ids must not be null!");
		Assert.notNull(type, "Type must not be null!");

		if (ids.isEmpty()) {
			return Collections.emptyList();
		}

		try {
			AerospikePersistentEntity<?> entity = mappingContext.getPersistentEntity(type);
			Key[] keys = ids.stream()
					.map(id -> getKey(id, entity))
					.toArray(Key[]::new);

			Record[] records = client.get(null, keys);

			return IntStream.range(0, keys.length)
					.filter(index -> records[index] != null)
					.mapToObj(index -> mapToEntity(keys[index], type, records[index]))
					.collect(Collectors.toList());
		} catch (AerospikeException e) {
			DataAccessException translatedException = exceptionTranslator.translateExceptionIfPossible(e);
			throw translatedException == null ? e : translatedException;
		}
	}
	
	@Override
	public 	<T> List<T> findByIDs(Iterable<Serializable> IDs, Class<T> type){
		AerospikePersistentEntity<?> entity = converter.getMappingContext().getPersistentEntity(type);
		List<Key> kList = new ArrayList<Key>();
		IDs.forEach(id -> kList.add(new Key(this.namespace, entity.getSetName(), id.toString())));
		Record[] rs = this.client.get(null, kList.toArray(new Key[kList.size()]));
		final List<T> tList = new ArrayList<T>();
		for(int i=0; i < rs.length; i++)
			tList.add(mapToEntity(kList.get(i), type, rs[i]));
		return tList;
	}

	@SuppressWarnings("unchecked")
	@Override
	public <T> Iterable<T> aggregate(Filter filter, Class<T> outputType,
			String module, String function, List<Value> arguments) {
		Assert.notNull(outputType, "Output type must not be null!");

		AerospikePersistentEntity<?> entity = mappingContext
				.getPersistentEntity(outputType);

		Statement statement = new Statement();
		if (filter != null)
			statement.setFilters(filter);
		statement.setSetName(entity.getSetName());
		statement.setNamespace(this.namespace);
		ResultSet resultSet = null;
		if (arguments != null && arguments.size() > 0)
			resultSet = this.client.queryAggregate(null, statement, module,
					function, arguments.toArray(new Value[0]));
		else
			resultSet = this.client.queryAggregate(null, statement);
		return (Iterable<T>) resultSet;
	}

	@Override
	public String getSetName(Class<?> entityClass) {
		AerospikePersistentEntity<?> entity = mappingContext
				.getPersistentEntity(entityClass);
		return entity.getSetName();
	}

	@Override
	public <T> Iterable<T> findAll(Sort sort, Class<T> type) {
		// TODO Auto-generated method stub
		return null;
	}

	@SuppressWarnings("unused")
	private static boolean typeCheck(Class<?> requiredType, Object candidate) {
		return candidate == null ? true
				: ClassUtils.isAssignable(requiredType, candidate.getClass());
	}

	public boolean exists(Query query, Class<?> entityClass) {
		if (query == null) {
			throw new InvalidDataAccessApiUsageException(
					"Query passed in to exist can't be null");
		}

		Iterator<?> iterator = (Iterator<?>) find(query, entityClass).iterator();

		return iterator.hasNext();
	}

	/*
	 * (non-Javadoc)
	 *
	 * @see
	 * org.springframework.data.aerospike.core.AerospikeOperations#execute(java.util.function.Supplier)
	 */
	@Override
	public <T> T execute(Supplier<T> supplier) {
		Assert.notNull(supplier, "Callback must not be null!");
		try {
			return supplier.get();
		} catch (RuntimeException e) {
			DataAccessException translatedException = exceptionTranslator.translateExceptionIfPossible(e);
			throw translatedException == null ? e : translatedException;
		}
	}

	/*
	 * (non-Javadoc)
	 * 
	 * @see
	 * org.springframework.data.aerospike.core.AerospikeOperations#count(org.
	 * springframework.data.aerospike.repository.query.Query, java.lang.Class)
	 */
	@SuppressWarnings("rawtypes")
	@Override
	public int count(Query query, Class<?> type) {
		Assert.notNull(query, "Query must not be null!");
		Assert.notNull(type, "Type must not be null!");
		int i = 0;
		Iterator iterator = (Iterator<?>) find(query, type).iterator();
		for (; iterator.hasNext(); ++i)
			iterator.next();
		return i;
	}

	/*
	 * (non-Javadoc)
	 * 
	 * @see
	 * org.springframework.data.aerospike.core.AerospikeOperations#find(org.
	 * springframework.data.aerospike.repository.query.Query, java.lang.Class)
	 */
	@SuppressWarnings({ "rawtypes", "unchecked" })
	@Override
	public <T> Iterable<T> find(Query query, Class<T> type) {
		Assert.notNull(query, "Query must not be null!");
		Assert.notNull(type, "Type must not be null!");
		Qualifier qualifier = query.getCritieria().getCriteriaObject();
		final Iterable<T> results = findAllUsingQuery(type, null, qualifier);
		List<?> returnedList = IterableConverter.toList(results);
		if(results!=null && query.getSort()!=null){
			Comparator comparator = aerospikePropertyComparator(query);
			Collections.sort(returnedList, comparator);
		}
		return (Iterable<T>) returnedList;
	}
	@SuppressWarnings({ "rawtypes", "unchecked" })
	public Comparator<?> aerospikePropertyComparator(Query query ) {

		if (query == null || query.getSort() == null) {
			return null;
		}

		CompoundComparator compoundComperator = new CompoundComparator();
		for (Order order : query.getSort()) {

			if (Direction.DESC.equals(order.getDirection())) {
				compoundComperator.addComparator(new PropertyComparator(order.getProperty(), true, false));
			}else {
				compoundComperator.addComparator(new PropertyComparator(order.getProperty(), true, true));
			}
		}

		return compoundComperator;
	}

	/*
	 * (non-Javadoc)
	 * 
	 * @see org.springframework.data.aerospike.core.AerospikeOperations#
	 * getMappingContext()
	 */
	@Override
	public MappingContext<?, ?> getMappingContext() {
		return this.mappingContext;
	}

	public String getNamespace() {
		return namespace;
	}

	/*
	 * (non-Javadoc)
	 * 
	 * @see
	 * org.springframework.data.keyvalue.core.KeyValueOperations#findInRange(
	 * int, int, org.springframework.data.domain.Sort, java.lang.Class)
	 */
	@Override
	public <T> Iterable<T> findInRange(int offset, int rows, Sort sort,
			Class<T> type) {
		Assert.notNull(type, "Type for count must not be null!");
		final long rowCount = rows;
		final AtomicLong count = new AtomicLong(0);
		final Iterable<T> results = findAllUsingQuery(type, null, (Qualifier[])null);
		final Iterator<T> iterator = results.iterator();
		/*
		 * skip over offset
		 */

		for (int skip = 0; skip < offset; skip++) {
			if (iterator.hasNext())
				iterator.next();
		}
		/*
		 * setup the iterable litimed by 'rows'
		 */

		Iterable<T> returnList = new Iterable<T>() {

			@Override
			public Iterator<T> iterator() {
				return new Iterator<T>() {

					@Override
					public boolean hasNext() {
						if (count.get() == rowCount) {
							((EntityIterator<T>) iterator).close();
							return false;
						}
						else {
							return iterator.hasNext();
						}
					}

					@Override
					public T next() {
						if (count.addAndGet(1) <= rowCount) {
							return iterator.next();
						}
						else {
							return null;
						}
					}

					@Override
					public void remove() {

					}
				};
			}
		};
		return (Iterable<T>) returnList;// TODO:create a sort
	}

	@Override
	public long count(Class<?> type) {
		Assert.notNull(type, "Type for count must not be null!");
		AerospikePersistentEntity<?> entity = mappingContext
				.getPersistentEntity(type);
		return count(type, entity.getSetName());
	}

	@Override
	public AerospikeClient getAerospikeClient() {
		return client;
	}

	/*
	 * (non-Javadoc)
	 * 
	 * @see
	 * org.springframework.data.keyvalue.core.KeyValueOperations#count(java.lang
	 * .Class)
	 */
	@Override
	public long count(Class<?> type, String setName) {
		Assert.notNull(type, "Type for count must not be null!");
		Node[] nodes = client.getNodes();
		int replicationCount = 2;
		int nodeCount = nodes.length;
		int n_objects = 0;
		for (Node node : nodes) {
			String infoString = Info.request(node,
					"sets/" + this.namespace + "/" + setName);
			String n_objectsString = infoString.substring(
					infoString.indexOf("=") + 1, infoString.indexOf(":"));
			n_objects = Integer.parseInt(n_objectsString);
		}

		return (nodeCount > 1) ? n_objects / replicationCount : n_objects;
	}

	protected <T> Iterable<T> findAllUsingQuery(Class<T> type, Filter filter, Qualifier... qualifiers) {
		final Class<T> classType = type;
		Statement stmt = new Statement();
		stmt.setNamespace(this.namespace);
		stmt.setSetName(this.getSetName(type));
		Iterable<T> results = null;

		final KeyRecordIterator recIterator = this.queryEngine.select(
				this.namespace, this.getSetName(type), filter, qualifiers);

		results = new Iterable<T>() {

			@Override
			public Iterator<T> iterator() {
				return new EntityIterator<T>(classType, converter, recIterator);
			}

		};
		return results;
	}

	public class EntityIterator<T> implements CloseableIterator<T> {
		private KeyRecordIterator keyRecordIterator;
		private Class<T> type;
<<<<<<< HEAD
		
		public EntityIterator(Class<T> type, MappingAerospikeConverter converter, KeyRecordIterator keyRecordIterator) {
=======

		public EntityIterator(Class<T> type,
				MappingAerospikeConverter converter,
				KeyRecordIterator keyRecordIterator) {
			this.converter = converter;
>>>>>>> 4658bab9
			this.type = type;
			this.keyRecordIterator = keyRecordIterator;
		}

		@Override
		public boolean hasNext() {
			return this.keyRecordIterator.hasNext();
		}

		@Override
		public T next() {
			KeyRecord keyRecord = this.keyRecordIterator.next();
			return mapToEntity(keyRecord.key, type, keyRecord.record);
		}

		@Override
		public void close() {
			try {
				keyRecordIterator.close();
			}
			catch (IOException e) {
				// TODO Auto-generated catch block
				e.printStackTrace();
			}
		}

		@Override
		public void remove() {

		}
	}

	@SuppressWarnings("unchecked")
	@Override
	public <T> T prepend(T objectToPrependTo, String fieldName, String value) {
		Assert.notNull(objectToPrependTo,
				"Object to prepend to must not be null!");
		try {

			AerospikeWriteData data = AerospikeWriteData.forWrite();
			converter.write(objectToPrependTo, data);
			Record record = this.client.operate(null, data.getKey(),
					Operation.prepend(new Bin(fieldName, value)),
					Operation.get(fieldName));

			return mapToEntity(data.getKey(), (Class<T>) objectToPrependTo.getClass(), record);
		}
		catch (AerospikeException o_O) {
			DataAccessException translatedException = exceptionTranslator
					.translateExceptionIfPossible(o_O);
			throw translatedException == null ? o_O : translatedException;
		}
	}

	@SuppressWarnings("unchecked")
	@Override
	public <T> T prepend(T objectToPrependTo, Map<String, String> values) {
		Assert.notNull(objectToPrependTo,
				"Object to prepend to must not be null!");
		try {
			AerospikeWriteData data = AerospikeWriteData.forWrite();
			converter.write(objectToPrependTo, data);
			Operation[] ops = new Operation[values.size() + 1];
			int x = 0;
			for (Map.Entry<String, String> entry : values.entrySet()) {
				Bin newBin = new Bin(entry.getKey(), entry.getValue());
				ops[x] = Operation.prepend(newBin);
				x++;
			}
			ops[x] = Operation.get();
			Record record = this.client.operate(null, data.getKey(), ops);

			return mapToEntity(data.getKey(), (Class<T>) objectToPrependTo.getClass(), record);
		}
		catch (AerospikeException o_O) {
			DataAccessException translatedException = exceptionTranslator
					.translateExceptionIfPossible(o_O);
			throw translatedException == null ? o_O : translatedException;
		}
	}

	@SuppressWarnings("unchecked")
	@Override
	public <T> T append(T objectToAppendTo, Map<String, String> values) {
		Assert.notNull(objectToAppendTo,
				"Object to append to must not be null!");
		try {
			AerospikeWriteData data = AerospikeWriteData.forWrite();
			converter.write(objectToAppendTo, data);
			Operation[] ops = new Operation[values.size() + 1];
			int x = 0;
			for (Map.Entry<String, String> entry : values.entrySet()) {
				Bin newBin = new Bin(entry.getKey(), entry.getValue());
				ops[x] = Operation.append(newBin);
				x++;
			}
			ops[x] = Operation.get();
			Record record = this.client.operate(null, data.getKey(), ops);

			return mapToEntity(data.getKey(), (Class<T>) objectToAppendTo.getClass(), record);
		}
		catch (AerospikeException o_O) {
			DataAccessException translatedException = exceptionTranslator
					.translateExceptionIfPossible(o_O);
			throw translatedException == null ? o_O : translatedException;
		}
	}

	@SuppressWarnings("unchecked")
	@Override
	public <T> T append(T objectToAppendTo, String binName, String value) {
		Assert.notNull(objectToAppendTo,
				"Object to append to must not be null!");
		try {

			AerospikeWriteData data = AerospikeWriteData.forWrite();
			converter.write(objectToAppendTo, data);
			Record record = this.client.operate(null, data.getKey(),
					Operation.append(new Bin(binName, value)),
					Operation.get(binName));

			return mapToEntity(data.getKey(), (Class<T>) objectToAppendTo.getClass(), record);
		}
		catch (AerospikeException o_O) {
			DataAccessException translatedException = exceptionTranslator
					.translateExceptionIfPossible(o_O);
			throw translatedException == null ? o_O : translatedException;
		}
	}

	@SuppressWarnings("unchecked")
	public <T> T add(T objectToAddTo, Map<String, Long> values) {
		Assert.notNull(objectToAddTo, "Object to add to must not be null!");
		Assert.notNull(values, "Values must not be null!");
		try {
			AerospikeWriteData data = AerospikeWriteData.forWrite();
			converter.write(objectToAddTo, data);
			Operation[] operations = new Operation[values.size() + 1];
			int x = 0;
			for (Map.Entry<String, Long> entry : values.entrySet()) {
				Bin newBin = new Bin(entry.getKey(), entry.getValue());
				operations[x] = Operation.add(newBin);
				x++;
			}
			operations[x] = Operation.get();

			WritePolicy writePolicy = new WritePolicy(this.client.writePolicyDefault);
			writePolicy.expiration = data.getExpiration();

			Record record = this.client.operate(writePolicy, data.getKey(),
					operations);

			return mapToEntity(data.getKey(), (Class<T>) objectToAddTo.getClass(), record);
		} catch (AerospikeException e) {
			DataAccessException translatedException = exceptionTranslator.translateExceptionIfPossible(e);
			throw translatedException == null ? e : translatedException;
		}
	}

	@SuppressWarnings("unchecked")
	public <T> T add(T objectToAddTo, String binName, long value) {
		Assert.notNull(objectToAddTo, "Object to add to must not be null!");
		Assert.notNull(binName, "Bin name must not be null!");
		try {
			AerospikeWriteData data = AerospikeWriteData.forWrite();
			converter.write(objectToAddTo, data);

			WritePolicy writePolicy = new WritePolicy(this.client.writePolicyDefault);
			writePolicy.expiration = data.getExpiration();

			Record record = this.client.operate(writePolicy, data.getKey(),
					Operation.add(new Bin(binName, value)), Operation.get());

			return mapToEntity(data.getKey(), (Class<T>) objectToAddTo.getClass(), record);
		} catch (AerospikeException e) {
			DataAccessException translatedException = exceptionTranslator.translateExceptionIfPossible(e);
			throw translatedException == null ? e : translatedException;
		}
	}

	private <T> T mapToEntity(Key key, Class<T> type, Record record) {
		if(record == null) {
			return null;
		}
		AerospikeReadData data = AerospikeReadData.forRead(key, record);
		T readEntity = converter.read(type, data);

		AerospikePersistentEntity<?> entity = mappingContext.getPersistentEntity(type);
		if (entity.hasVersionProperty()) {
			final ConvertingPropertyAccessor accessor = getPropertyAccessor(entity, readEntity);
			accessor.setProperty(entity.getVersionProperty(), record.generation);
		}

		return readEntity;
	}

	private ConvertingPropertyAccessor getPropertyAccessor(AerospikePersistentEntity<?> entity, Object source) {
		PersistentPropertyAccessor accessor = entity.getPropertyAccessor(source);
		return new ConvertingPropertyAccessor(accessor, converter.getConversionService());
	}

	private void doPersist(Object document, WritePolicyBuilder policyBuilder) {
		try {
			AerospikeWriteData data = AerospikeWriteData.forWrite();
			converter.write(document, data);

			Key key = data.getKey();
			Bin[] bins = data.getBinsAsArray();
			WritePolicy policy = policyBuilder.expiration(data.getExpiration())
					.build();

			client.put(policy, key, bins);
		} catch (AerospikeException e) {
			DataAccessException translatedException = exceptionTranslator.translateExceptionIfPossible(e);
			throw translatedException == null ? e : translatedException;
		}
	}

	private void doPersistWithCas(Object document, AerospikePersistentEntity<?> entity) {
		try {
			AerospikeWriteData data = AerospikeWriteData.forWrite();
			converter.write(document, data);

			Key key = data.getKey();
			Bin[] bins = data.getBinsAsArray();

			ConvertingPropertyAccessor accessor = getPropertyAccessor(entity, document);
			WritePolicy policy = getCasAwareWritePolicy(data, entity, accessor);

			Operation[] operations = OperationUtils.operations(bins, Operation::put, Operation.getHeader());

			Record newRecord = client.operate(policy, key, operations);
			accessor.setProperty(entity.getVersionProperty(), newRecord.generation);
		} catch (AerospikeException e) {
			int code = e.getResultCode();
			if (code == ResultCode.KEY_EXISTS_ERROR || code == ResultCode.GENERATION_ERROR) {
				throw new OptimisticLockingFailureException("Save document with version value failed", e);
			}

			DataAccessException translatedException = exceptionTranslator.translateExceptionIfPossible(e);
			throw translatedException == null ? e : translatedException;
		}
	}

	private WritePolicy getCasAwareWritePolicy(AerospikeWriteData data, AerospikePersistentEntity<?> entity,
											   ConvertingPropertyAccessor accessor) {
		WritePolicyBuilder builder = WritePolicyBuilder.builder(this.client.writePolicyDefault)
				.sendKey(true)
				.generationPolicy(GenerationPolicy.EXPECT_GEN_EQUAL)
				.expiration(data.getExpiration());

		Integer version = accessor.getProperty(entity.getVersionProperty(), Integer.class);
		boolean existingDocument = version != null && version > 0L;
		if (existingDocument) {
			//Updating existing document with generation
			builder.recordExistsAction(RecordExistsAction.REPLACE_ONLY)
					.generation(version);
		} else {
			// create new document. if exists we should fail with optimistic locking
			builder.recordExistsAction(RecordExistsAction.CREATE_ONLY);
		}

		return builder.build();
	}

	private Key getKey(Object id, AerospikePersistentEntity<?> entity) {
		return new Key(this.namespace, entity.getSetName(), id.toString());
	}
}<|MERGE_RESOLUTION|>--- conflicted
+++ resolved
@@ -15,18 +15,19 @@
  */
 package org.springframework.data.aerospike.core;
 
-import com.aerospike.client.*;
-import com.aerospike.client.cluster.Node;
-import com.aerospike.client.policy.GenerationPolicy;
-import com.aerospike.client.policy.RecordExistsAction;
-import com.aerospike.client.policy.ScanPolicy;
-import com.aerospike.client.policy.WritePolicy;
-import com.aerospike.client.query.*;
-import com.aerospike.client.task.IndexTask;
-import com.aerospike.helper.query.KeyRecordIterator;
-import com.aerospike.helper.query.Qualifier;
-import com.aerospike.helper.query.QueryEngine;
-import lombok.extern.slf4j.Slf4j;
+import java.io.IOException;
+import java.io.Serializable;
+import java.util.ArrayList;
+import java.util.Collection;
+import java.util.Collections;
+import java.util.Comparator;
+import java.util.Iterator;
+import java.util.List;
+import java.util.Map;
+import java.util.Objects;
+import java.util.concurrent.atomic.AtomicLong;
+import java.util.function.Supplier;
+
 import org.slf4j.Logger;
 import org.slf4j.LoggerFactory;
 import org.springframework.beans.support.PropertyComparator;
@@ -54,7 +55,6 @@
 import org.springframework.util.ClassUtils;
 import org.springframework.util.comparator.CompoundComparator;
 
-<<<<<<< HEAD
 import com.aerospike.client.AerospikeClient;
 import com.aerospike.client.AerospikeException;
 import com.aerospike.client.Bin;
@@ -62,8 +62,10 @@
 import com.aerospike.client.Key;
 import com.aerospike.client.Operation;
 import com.aerospike.client.Record;
+import com.aerospike.client.ResultCode;
 import com.aerospike.client.Value;
 import com.aerospike.client.cluster.Node;
+import com.aerospike.client.policy.GenerationPolicy;
 import com.aerospike.client.policy.RecordExistsAction;
 import com.aerospike.client.policy.WritePolicy;
 import com.aerospike.client.query.Filter;
@@ -75,15 +77,9 @@
 import com.aerospike.helper.query.KeyRecordIterator;
 import com.aerospike.helper.query.Qualifier;
 import com.aerospike.helper.query.QueryEngine;
-=======
-import java.io.IOException;
-import java.io.Serializable;
-import java.util.*;
-import java.util.concurrent.atomic.AtomicLong;
-import java.util.function.Supplier;
-import java.util.stream.Collectors;
-import java.util.stream.IntStream;
->>>>>>> 4658bab9
+
+import lombok.extern.slf4j.Slf4j;
+
 
 /**
  * Primary implementation of {@link AerospikeOperations}.
@@ -268,33 +264,7 @@
 	@Override
 	public void delete(Class<?> type) {
 		try {
-<<<<<<< HEAD
 			client.truncate(null, getNamespace(), type.getSimpleName(), null);
-=======
-			ScanPolicy scanPolicy = new ScanPolicy();
-			scanPolicy.includeBinData = false;
-			final AtomicLong count = new AtomicLong();
-			client.scanAll(scanPolicy, namespace, type.getSimpleName(),
-					new ScanCallback() {
-
-						@Override
-						public void scanCallback(Key key, Record record)
-								throws AerospikeException {
-
-							if (client.delete(null, key))
-								count.addAndGet(1);
-							/*
-							 * after 10,000 records delete, return print the
-							 * count.
-							 */
-							if (count.get() % 10000 == 0) {
-								log.trace("Deleted {}", count.get());
-							}
-
-						}
-					}, new String[] {});
-			log.debug("Deleted {} records from set {}", count, type.getSimpleName());
->>>>>>> 4658bab9
 		}
 		catch (AerospikeException o_O) {
 			DataAccessException translatedException = exceptionTranslator
@@ -405,35 +375,8 @@
 	}
 
 	@Override
-	public <T> List<T> findByIds(Collection<?> ids, Class<T> type) {
-		Assert.notNull(ids, "List of ids must not be null!");
-		Assert.notNull(type, "Type must not be null!");
-
-		if (ids.isEmpty()) {
-			return Collections.emptyList();
-		}
-
-		try {
-			AerospikePersistentEntity<?> entity = mappingContext.getPersistentEntity(type);
-			Key[] keys = ids.stream()
-					.map(id -> getKey(id, entity))
-					.toArray(Key[]::new);
-
-			Record[] records = client.get(null, keys);
-
-			return IntStream.range(0, keys.length)
-					.filter(index -> records[index] != null)
-					.mapToObj(index -> mapToEntity(keys[index], type, records[index]))
-					.collect(Collectors.toList());
-		} catch (AerospikeException e) {
-			DataAccessException translatedException = exceptionTranslator.translateExceptionIfPossible(e);
-			throw translatedException == null ? e : translatedException;
-		}
-	}
-	
-	@Override
 	public 	<T> List<T> findByIDs(Iterable<Serializable> IDs, Class<T> type){
-		AerospikePersistentEntity<?> entity = converter.getMappingContext().getPersistentEntity(type);
+		AerospikePersistentEntity<?> entity = mappingContext.getPersistentEntity(type);
 		List<Key> kList = new ArrayList<Key>();
 		IDs.forEach(id -> kList.add(new Key(this.namespace, entity.getSetName(), id.toString())));
 		Record[] rs = this.client.get(null, kList.toArray(new Key[kList.size()]));
@@ -714,16 +657,8 @@
 	public class EntityIterator<T> implements CloseableIterator<T> {
 		private KeyRecordIterator keyRecordIterator;
 		private Class<T> type;
-<<<<<<< HEAD
 		
 		public EntityIterator(Class<T> type, MappingAerospikeConverter converter, KeyRecordIterator keyRecordIterator) {
-=======
-
-		public EntityIterator(Class<T> type,
-				MappingAerospikeConverter converter,
-				KeyRecordIterator keyRecordIterator) {
-			this.converter = converter;
->>>>>>> 4658bab9
 			this.type = type;
 			this.keyRecordIterator = keyRecordIterator;
 		}
